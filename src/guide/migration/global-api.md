--- conflicted
+++ resolved
@@ -1,14 +1,10 @@
-<<<<<<< HEAD
 ---
 types:
   - core
   - breaking
 ---
 
-# Global API Changes
-=======
 # Global API
->>>>>>> 1aa17921
 
 <MigrationBadges :badges="$frontmatter.types" />
 
@@ -35,32 +31,19 @@
 
 - Global configuration makes it easy to accidentally pollute other test cases during testing. Users need to carefully store original global configuration and restore it after each test (e.g. resetting `Vue.config.errorHandler`). Some APIs like `Vue.use` and `Vue.mixin` don't even have a way to revert their effects. This makes tests involving plugins particularly tricky. In fact, vue-test-utils has to implement a special API `createLocalVue` to deal with this:
 
-<<<<<<< HEAD
-      	``` js
-
-=======
-  ```js
->>>>>>> 1aa17921
-  import { createLocalVue, mount } from '@vue/test-utils'
-
-  // create an extended `Vue` constructor
-  const localVue = createLocalVue()
-
-  // install a plugin “globally” on the “local” Vue constructor
-  localVue.use(MyPlugin)
-
-  // pass the `localVue` to the mount options
-  mount(Component, { localVue })
-<<<<<<< HEAD
-
-  ```
-
-  ```
-
-=======
-  ```
-
->>>>>>> 1aa17921
+```js
+import { createLocalVue, mount } from '@vue/test-utils'
+
+// create an extended `Vue` constructor
+const localVue = createLocalVue()
+
+// install a plugin “globally” on the “local” Vue constructor
+localVue.use(MyPlugin)
+
+// pass the `localVue` to the mount options
+mount(Component, { localVue })
+```
+
 - Global configuration makes it difficult to share the same copy of Vue between multiple "apps" on the same page, but with different global configurations.
 
   ```js
@@ -90,11 +73,7 @@
 | 2.x Global API             | 3.x Instance API (`app`)                                                                        |
 | -------------------------- | ----------------------------------------------------------------------------------------------- |
 | Vue.config                 | app.config                                                                                      |
-<<<<<<< HEAD
-| Vue.config.productionTip   | _removed_ ([see below](config-productiontip-removed))                                           |
-=======
-| Vue.config.productionTip   | _removed_ ([see below](#config-productiontip-removed))                                           |
->>>>>>> 1aa17921
+| Vue.config.productionTip   | _removed_ ([see below](#config-productiontip-removed))                                          |
 | Vue.config.ignoredElements | app.config.isCustomElement ([see below](#config-ignoredelements-is-now-config-iscustomelement)) |
 | Vue.component              | app.component                                                                                   |
 | Vue.directive              | app.directive                                                                                   |
@@ -164,11 +143,7 @@
 With all these changes, the component and directive we have at the beginning of the guide will be rewritten into something like this:
 
 ```js
-<<<<<<< HEAD
-const app = createApp()
-=======
 const app = createApp(MyApp)
->>>>>>> 1aa17921
 
 app.component('button-counter', {
   data: () => ({
@@ -217,13 +192,8 @@
 import Foo from './Foo.vue'
 import Bar from './Bar.vue'
 
-<<<<<<< HEAD
-const createMyApp = () => {
-  const app = createApp()
-=======
-const createMyApp = (VueInstance) => {
+const createMyApp = VueInstance => {
   const app = createApp(VueInstance)
->>>>>>> 1aa17921
   app.directive('focus' /* ... */)
 
   return app
